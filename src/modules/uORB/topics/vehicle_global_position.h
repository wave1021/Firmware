/****************************************************************************
 *
 *   Copyright (C) 2012 PX4 Development Team. All rights reserved.
 *   Author: @author Thomas Gubler <thomasgubler@student.ethz.ch>
 *           @author Julian Oes <joes@student.ethz.ch>
 *           @author Lorenz Meier <lm@inf.ethz.ch>
 *
 * Redistribution and use in source and binary forms, with or without
 * modification, are permitted provided that the following conditions
 * are met:
 *
 * 1. Redistributions of source code must retain the above copyright
 *    notice, this list of conditions and the following disclaimer.
 * 2. Redistributions in binary form must reproduce the above copyright
 *    notice, this list of conditions and the following disclaimer in
 *    the documentation and/or other materials provided with the
 *    distribution.
 * 3. Neither the name PX4 nor the names of its contributors may be
 *    used to endorse or promote products derived from this software
 *    without specific prior written permission.
 *
 * THIS SOFTWARE IS PROVIDED BY THE COPYRIGHT HOLDERS AND CONTRIBUTORS
 * "AS IS" AND ANY EXPRESS OR IMPLIED WARRANTIES, INCLUDING, BUT NOT
 * LIMITED TO, THE IMPLIED WARRANTIES OF MERCHANTABILITY AND FITNESS
 * FOR A PARTICULAR PURPOSE ARE DISCLAIMED. IN NO EVENT SHALL THE
 * COPYRIGHT OWNER OR CONTRIBUTORS BE LIABLE FOR ANY DIRECT, INDIRECT,
 * INCIDENTAL, SPECIAL, EXEMPLARY, OR CONSEQUENTIAL DAMAGES (INCLUDING,
 * BUT NOT LIMITED TO, PROCUREMENT OF SUBSTITUTE GOODS OR SERVICES; LOSS
 * OF USE, DATA, OR PROFITS; OR BUSINESS INTERRUPTION) HOWEVER CAUSED
 * AND ON ANY THEORY OF LIABILITY, WHETHER IN CONTRACT, STRICT
 * LIABILITY, OR TORT (INCLUDING NEGLIGENCE OR OTHERWISE) ARISING IN
 * ANY WAY OUT OF THE USE OF THIS SOFTWARE, EVEN IF ADVISED OF THE
 * POSSIBILITY OF SUCH DAMAGE.
 *
 ****************************************************************************/

/**
 * @file vehicle_global_position.h
 * Definition of the global fused WGS84 position uORB topic.
 */

#ifndef VEHICLE_GLOBAL_POSITION_T_H_
#define VEHICLE_GLOBAL_POSITION_T_H_

#include <stdint.h>
#include <stdbool.h>
#include "../uORB.h"

/**
 * @addtogroup topics
 * @{
 */

<<<<<<< HEAD
/**
* Fused global position in WGS84.
*
* This struct contains the system's believ about its position. It is not the raw GPS
* measurement (@see vehicle_gps_position). This topic is usually published by the position
* estimator, which will take more sources of information into account than just GPS,
* e.g. control inputs of the vehicle in a Kalman-filter implementation.
*/
struct vehicle_global_position_s {
	uint64_t timestamp;		/**< time of this estimate, in microseconds since system start */
	uint64_t time_gps_usec; 	/**< GPS timestamp in microseconds							   */
	bool valid;			/**< true if position satisfies validity criteria of estimator */
=======
 /**
 * Fused global position in WGS84.
 *
 * This struct contains global position estimation. It is not the raw GPS
 * measurement (@see vehicle_gps_position). This topic is usually published by the position
 * estimator, which will take more sources of information into account than just GPS,
 * e.g. control inputs of the vehicle in a Kalman-filter implementation.
 */
struct vehicle_global_position_s
{
	uint64_t timestamp;		/**< Time of this estimate, in microseconds since system start */
>>>>>>> 5bb004a7

	bool global_valid;		/**< true if position satisfies validity criteria of estimator */
	bool baro_valid;		/**< true if baro_alt is valid (vel_d is also valid in this case) */

	uint64_t time_gps_usec; /**< GPS timestamp in microseconds					   */
	double lat;			/**< Latitude in degrees							 	   */
	double lon;			/**< Longitude in degrees							 	   */
	float alt;			/**< Altitude AMSL in meters						 	   */
	float vel_n; 		/**< Ground north velocity, m/s				 			   */
	float vel_e;		/**< Ground east velocity, m/s							   */
	float vel_d;		/**< Ground downside velocity, m/s						   */
	float yaw; 			/**< Yaw in radians -PI..+PI.							   */

	float baro_alt;		/**< Barometric altitude (not raw baro but fused with accelerometer) */
};

/**
 * @}
 */

/* register this as object request broker structure */
ORB_DECLARE(vehicle_global_position);

#endif<|MERGE_RESOLUTION|>--- conflicted
+++ resolved
@@ -1,9 +1,6 @@
 /****************************************************************************
  *
- *   Copyright (C) 2012 PX4 Development Team. All rights reserved.
- *   Author: @author Thomas Gubler <thomasgubler@student.ethz.ch>
- *           @author Julian Oes <joes@student.ethz.ch>
- *           @author Lorenz Meier <lm@inf.ethz.ch>
+ *   Copyright (c) 2012-2014 PX4 Development Team. All rights reserved.
  *
  * Redistribution and use in source and binary forms, with or without
  * modification, are permitted provided that the following conditions
@@ -37,6 +34,10 @@
 /**
  * @file vehicle_global_position.h
  * Definition of the global fused WGS84 position uORB topic.
+ *
+ * @author Thomas Gubler <thomasgubler@student.ethz.ch>
+ * @author Julian Oes <joes@student.ethz.ch>
+ * @author Lorenz Meier <lm@inf.ethz.ch>
  */
 
 #ifndef VEHICLE_GLOBAL_POSITION_T_H_
@@ -51,20 +52,6 @@
  * @{
  */
 
-<<<<<<< HEAD
-/**
-* Fused global position in WGS84.
-*
-* This struct contains the system's believ about its position. It is not the raw GPS
-* measurement (@see vehicle_gps_position). This topic is usually published by the position
-* estimator, which will take more sources of information into account than just GPS,
-* e.g. control inputs of the vehicle in a Kalman-filter implementation.
-*/
-struct vehicle_global_position_s {
-	uint64_t timestamp;		/**< time of this estimate, in microseconds since system start */
-	uint64_t time_gps_usec; 	/**< GPS timestamp in microseconds							   */
-	bool valid;			/**< true if position satisfies validity criteria of estimator */
-=======
  /**
  * Fused global position in WGS84.
  *
@@ -73,10 +60,8 @@
  * estimator, which will take more sources of information into account than just GPS,
  * e.g. control inputs of the vehicle in a Kalman-filter implementation.
  */
-struct vehicle_global_position_s
-{
+struct vehicle_global_position_s {
 	uint64_t timestamp;		/**< Time of this estimate, in microseconds since system start */
->>>>>>> 5bb004a7
 
 	bool global_valid;		/**< true if position satisfies validity criteria of estimator */
 	bool baro_valid;		/**< true if baro_alt is valid (vel_d is also valid in this case) */
